/*
 *     This file is part of Discord4J.
 *
 *     Discord4J is free software: you can redistribute it and/or modify
 *     it under the terms of the GNU Lesser General Public License as published by
 *     the Free Software Foundation, either version 3 of the License, or
 *     (at your option) any later version.
 *
 *     Discord4J is distributed in the hope that it will be useful,
 *     but WITHOUT ANY WARRANTY; without even the implied warranty of
 *     MERCHANTABILITY or FITNESS FOR A PARTICULAR PURPOSE.  See the
 *     GNU Lesser General Public License for more details.
 *
 *     You should have received a copy of the GNU Lesser General Public License
 *     along with Discord4J.  If not, see <http://www.gnu.org/licenses/>.
 */

package sx.blah.discord.api.internal.json.objects;

/**
 * Represents a json channel object.
 */
public class ChannelObject {

	public String id;
	public int type;
	public String guild_id;
	public Integer position;
	public OverwriteObject[] permission_overwrites;
	public String name;
	public String topic;
	public String last_message_id;
	public Integer bitrate;
	public Integer user_limit;
	public UserObject[] recipients;
<<<<<<< HEAD
	public String icon;
	public String owner_id;
	public String application_id;

	public static class Type {
		public static final int GUILD_TEXT     = 0;
		public static final int PRIVATE        = 1;
		public static final int GUILD_VOICE    = 2;
		public static final int GROUP_PRIVATE  = 3;
		public static final int GUILD_CATEGORY = 4;
	}
=======
	/**
	 * Whether the channel is NSFW.
	 */
	public boolean nsfw;
>>>>>>> 94ef27d4
}<|MERGE_RESOLUTION|>--- conflicted
+++ resolved
@@ -33,10 +33,10 @@
 	public Integer bitrate;
 	public Integer user_limit;
 	public UserObject[] recipients;
-<<<<<<< HEAD
 	public String icon;
 	public String owner_id;
 	public String application_id;
+	public boolean nsfw;
 
 	public static class Type {
 		public static final int GUILD_TEXT     = 0;
@@ -45,10 +45,5 @@
 		public static final int GROUP_PRIVATE  = 3;
 		public static final int GUILD_CATEGORY = 4;
 	}
-=======
-	/**
-	 * Whether the channel is NSFW.
-	 */
-	public boolean nsfw;
->>>>>>> 94ef27d4
+
 }