package sx.blah.discord.handle.impl.obj;

import sx.blah.discord.handle.obj.IRegion;

import java.util.Objects;

public class Region implements IRegion {

	private final String id, name;
	private final boolean vip;

	public Region(String id, String name, boolean vip) {
		this.id = id;
		this.name = name;
		this.vip = vip;
	}

	@Override
	public String getID() {
		return id;
	}

	@Override
	public String getName() {
		return name;
	}

	@Override
	public boolean isVIPOnly() {
		return vip;
	}

	@Override
	public String toString() {
		return getName();
	}

<<<<<<< HEAD
	@Override
	public int hashCode() {
		return Objects.hash(id);
	}

=======
>>>>>>> 9d696555
	@Override
	public boolean equals(Object other) {
		return this.getClass().isAssignableFrom(other.getClass()) && ((IRegion) other).getID().equals(getID());
	}
}<|MERGE_RESOLUTION|>--- conflicted
+++ resolved
@@ -35,14 +35,11 @@
 		return getName();
 	}
 
-<<<<<<< HEAD
 	@Override
 	public int hashCode() {
 		return Objects.hash(id);
 	}
 
-=======
->>>>>>> 9d696555
 	@Override
 	public boolean equals(Object other) {
 		return this.getClass().isAssignableFrom(other.getClass()) && ((IRegion) other).getID().equals(getID());
