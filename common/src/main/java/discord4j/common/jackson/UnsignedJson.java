--- conflicted
+++ resolved
@@ -28,11 +28,7 @@
 /**
  * POJO fields which represent Snowflake IDs should be annotated with this to indicate that they should be
  * (de)serialized as unsigned longs. This maybe be applied to fields of types Long | PossibleLong | long[] |
-<<<<<<< HEAD
- * Possible&lt;long[]&gt; | OptionalLong.
-=======
- * Possible<long[]>.
->>>>>>> c4a6588e
+ * Possible&lt;long[]&gt;.
  */
 @JacksonAnnotationsInside
 @Target(ElementType.FIELD)
